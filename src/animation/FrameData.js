/**
* @author       Richard Davey <rich@photonstorm.com>
* @copyright    2014 Photon Storm Ltd.
* @license      {@link https://github.com/photonstorm/phaser/blob/master/license.txt|MIT License}
*/

/**
* FrameData is a container for Frame objects, which are the internal representation of animation data in Phaser.
*
* @class Phaser.FrameData
* @constructor
*/
Phaser.FrameData = function () {

    /**
    * @property {Array} _frames - Local array of frames.
    * @private
    */
    this._frames = [];


    /**
    * @property {Array} _frameNames - Local array of frame names for name to index conversions.
    * @private
    */
    this._frameNames = [];

};

Phaser.FrameData.prototype = {

    /**
    * Adds a new Frame to this FrameData collection. Typically called by the Animation.Parser and not directly.
    *
    * @method Phaser.FrameData#addFrame
    * @param {Phaser.Frame} frame - The frame to add to this FrameData set.
    * @return {Phaser.Frame} The frame that was just added.
    */
    addFrame: function (frame) {

        frame.index = this._frames.length;

        this._frames.push(frame);

        if (frame.name !== '')
        {
            this._frameNames[frame.name] = frame.index;
        }

        return frame;

    },

    /**
    * Get a Frame by its numerical index.
    *
    * @method Phaser.FrameData#getFrame
    * @param {number} index - The index of the frame you want to get.
    * @return {Phaser.Frame} The frame, if found.
    */
    getFrame: function (index) {

        if (index > this._frames.length)
        {
            index = 0;
        }

        return this._frames[index];

    },

    /**
    * Get a Frame by its frame name.
    *
    * @method Phaser.FrameData#getFrameByName
    * @param {string} name - The name of the frame you want to get.
    * @return {Phaser.Frame} The frame, if found.
    */
    getFrameByName: function (name) {

        if (typeof this._frameNames[name] === 'number')
        {
            return this._frames[this._frameNames[name]];
        }

        return null;

    },

    /**
    * Check if there is a Frame with the given name.
    *
    * @method Phaser.FrameData#checkFrameName
    * @param {string} name - The name of the frame you want to check.
    * @return {boolean} True if the frame is found, otherwise false.
    */
    checkFrameName: function (name) {

        if (this._frameNames[name] == null)
        {
            return false;
        }

        return true;

    },

    /**
     * Makes a copy of this FrameData including copies (not references) to all of the Frames it contains.
     *
     * @method clone
     * @return {Phaser.FrameData} A clone of this object, including clones of the Frame objects it contains.
     */
    clone: function () {

        var output = new Phaser.FrameData();

        //  No input array, so we loop through all frames
        for (var i = 0; i < this._frames.length; i++)
        {
            output._frames.push(this._frames[i].clone());
        }

        for (var p in this._frameNames)
        {
            if (this._frameNames.hasOwnProperty(p))
<<<<<<< HEAD
                output._frameNames.push(this._frameNames[p]);
=======
            {
                output._frameNames.push(this._frameNames[p]);
            }
>>>>>>> 788fc7e0
        }

        return output;

    },

    /**
    * Returns a range of frames based on the given start and end frame indexes and returns them in an Array.
    *
    * @method Phaser.FrameData#getFrameRange
    * @param {number} start - The starting frame index.
    * @param {number} end - The ending frame index.
    * @param {Array} [output] - If given the results will be appended to the end of this array otherwise a new array will be created.
    * @return {Array} An array of Frames between the start and end index values, or an empty array if none were found.
    */
    getFrameRange: function (start, end, output) {

        if (typeof output === "undefined") { output = []; }

        for (var i = start; i <= end; i++)
        {
            output.push(this._frames[i]);
        }

        return output;

    },

    /**
    * Returns all of the Frames in this FrameData set where the frame index is found in the input array.
    * The frames are returned in the output array, or if none is provided in a new Array object.
    *
    * @method Phaser.FrameData#getFrames
    * @param {Array} frames - An Array containing the indexes of the frames to retrieve. If the array is empty then all frames in the FrameData are returned.
    * @param {boolean} [useNumericIndex=true] - Are the given frames using numeric indexes (default) or strings? (false)
    * @param {Array} [output] - If given the results will be appended to the end of this array otherwise a new array will be created.
    * @return {Array} An array of all Frames in this FrameData set matching the given names or IDs.
    */
    getFrames: function (frames, useNumericIndex, output) {

        if (typeof useNumericIndex === "undefined") { useNumericIndex = true; }
        if (typeof output === "undefined") { output = []; }

        if (typeof frames === "undefined" || frames.length === 0)
        {
            //  No input array, so we loop through all frames
            for (var i = 0; i < this._frames.length; i++)
            {
                //  We only need the indexes
                output.push(this._frames[i]);
            }
        }
        else
        {
            //  Input array given, loop through that instead
            for (var i = 0, len = frames.length; i < len; i++)
            {
                //  Does the input array contain names or indexes?
                if (useNumericIndex)
                {
                    //  The actual frame
                    output.push(this.getFrame(frames[i]));
                }
                else
                {
                    //  The actual frame
                    output.push(this.getFrameByName(frames[i]));
                }
            }
        }

        return output;

    },

    /**
    * Returns all of the Frame indexes in this FrameData set.
    * The frames indexes are returned in the output array, or if none is provided in a new Array object.
    *
    * @method Phaser.FrameData#getFrameIndexes
    * @param {Array} frames - An Array containing the indexes of the frames to retrieve. If the array is empty then all frames in the FrameData are returned.
    * @param {boolean} [useNumericIndex=true] - Are the given frames using numeric indexes (default) or strings? (false)
    * @param {Array} [output] - If given the results will be appended to the end of this array otherwise a new array will be created.
    * @return {Array} An array of all Frame indexes matching the given names or IDs.
    */
    getFrameIndexes: function (frames, useNumericIndex, output) {

        if (typeof useNumericIndex === "undefined") { useNumericIndex = true; }
        if (typeof output === "undefined") { output = []; }

        if (typeof frames === "undefined" || frames.length === 0)
        {
            //  No frames array, so we loop through all frames
            for (var i = 0, len = this._frames.length; i < len; i++)
            {
                output.push(this._frames[i].index);
            }
        }
        else
        {
            //  Input array given, loop through that instead
            for (var i = 0, len = frames.length; i < len; i++)
            {
                //  Does the frames array contain names or indexes?
                if (useNumericIndex)
                {
                    output.push(frames[i]);
                }
                else
                {
                    if (this.getFrameByName(frames[i]))
                    {
                        output.push(this.getFrameByName(frames[i]).index);
                    }
                }
            }
        }

        return output;

    }

};

Phaser.FrameData.prototype.constructor = Phaser.FrameData;

/**
* @name Phaser.FrameData#total
* @property {number} total - The total number of frames in this FrameData set.
* @readonly
*/
Object.defineProperty(Phaser.FrameData.prototype, "total", {

    get: function () {
        return this._frames.length;
    }

});<|MERGE_RESOLUTION|>--- conflicted
+++ resolved
@@ -124,13 +124,9 @@
         for (var p in this._frameNames)
         {
             if (this._frameNames.hasOwnProperty(p))
-<<<<<<< HEAD
+            {
                 output._frameNames.push(this._frameNames[p]);
-=======
-            {
-                output._frameNames.push(this._frameNames[p]);
-            }
->>>>>>> 788fc7e0
+            }
         }
 
         return output;
